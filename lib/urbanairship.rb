require 'urbanairship/push/audience'
require 'urbanairship/push/payload'
require 'urbanairship/push/schedule'
require 'urbanairship/push/push'
require 'urbanairship/devices/segment'
require 'urbanairship/client'
require 'urbanairship/common'
require 'urbanairship/loggable'
require 'urbanairship/util'
require 'urbanairship/version'
require 'urbanairship/devices/devicelist'
require 'urbanairship/devices/channel_tags'
require 'urbanairship/devices/named_user'

module Urbanairship
  extend Urbanairship::Push::Audience
  extend Urbanairship::Push::Payload
  extend Urbanairship::Push::Schedule
  extend Urbanairship::Push
  include Urbanairship::Devices
<<<<<<< HEAD

=======
>>>>>>> 07e29b51
end<|MERGE_RESOLUTION|>--- conflicted
+++ resolved
@@ -18,8 +18,4 @@
   extend Urbanairship::Push::Schedule
   extend Urbanairship::Push
   include Urbanairship::Devices
-<<<<<<< HEAD
-
-=======
->>>>>>> 07e29b51
 end