require 'urbanairship'


module Urbanairship
  module Devices
    class ChannelInfo
      include Urbanairship::Common
      include Urbanairship::Loggable
      attr_writer :client

      def initialize(client: required('client'))
        @client = client
      end

      def lookup(uuid: required('uuid'))
        response = @client.send_request(
          method: 'GET',
          url: CHANNEL_URL + uuid,
          version: 3
        )
        logger.info("Retrieved channel information for #{uuid}")
        response['body']['channel']
      end
    end

    class ChannelList < Urbanairship::Common::PageIterator
<<<<<<< HEAD
      def initialize(client: required)
=======
      def initialize(client: required('client'))
>>>>>>> 6835f499
        super(client: client)
        @next_page = CHANNEL_URL
        @data_attribute = 'channels'
        load_page
      end
    end

    class Feedback
      include Urbanairship::Common
      include Urbanairship::Loggable

      def initialize(client: required('client'))
        @client = client
      end

      def device_token(since: required('device token'))
        url = DT_FEEDBACK_URL + '?since=' + since
        get_feedback(url: url)
      end

      def apid(since: required('since'))
        url = APID_FEEDBACK_URL + '?since=' + since
        get_feedback(url: url)
      end

      def get_feedback(url: required('url'))
        response = @client.send_request(
            method: 'GET',
            url: url,
        )
        logger.info("Requested feedback at url #{url}")
        response
      end
    end
  end
end<|MERGE_RESOLUTION|>--- conflicted
+++ resolved
@@ -16,7 +16,6 @@
         response = @client.send_request(
           method: 'GET',
           url: CHANNEL_URL + uuid,
-          version: 3
         )
         logger.info("Retrieved channel information for #{uuid}")
         response['body']['channel']
@@ -24,11 +23,7 @@
     end
 
     class ChannelList < Urbanairship::Common::PageIterator
-<<<<<<< HEAD
-      def initialize(client: required)
-=======
       def initialize(client: required('client'))
->>>>>>> 6835f499
         super(client: client)
         @next_page = CHANNEL_URL
         @data_attribute = 'channels'
