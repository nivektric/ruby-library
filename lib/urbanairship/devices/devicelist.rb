--- conflicted
+++ resolved
@@ -22,18 +22,9 @@
       end
     end
 
-<<<<<<< HEAD
     class ChannelList < Urbanairship::Common::PageIterator
-      def initialize(client)
-        super(client)
-=======
-    class ChannelList
-      include Urbanairship::Common
-      include Urbanairship::Loggable
-      include Enumerable
-
       def initialize(client: client)
->>>>>>> 526ac5ed
+        super(client: client)
         @next_page = CHANNEL_URL
         @data_attribute = 'channels'
         load_page
