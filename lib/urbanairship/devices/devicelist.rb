require 'urbanairship'


module Urbanairship
  module Devices
    class ChannelInfo
      include Urbanairship::Common
      include Urbanairship::Loggable
      attr_writer :client

      def initialize(client: required('client'))
        @client = client
      end

      def lookup(uuid: required('uuid'))
        response = @client.send_request(
          method: 'GET',
<<<<<<< HEAD
          url: CHANNEL_URL + uuid,
=======
          url: CHANNEL_URL + uuid
>>>>>>> 56b51848
        )
        logger.info("Retrieved channel information for #{uuid}")
        response['body']['channel']
      end
    end

    class ChannelList < Urbanairship::Common::PageIterator
      def initialize(client: required('client'))
        super(client: client)
        @next_page = CHANNEL_URL
        @data_attribute = 'channels'
      end
    end

    class Feedback
      include Urbanairship::Common
      include Urbanairship::Loggable

      def initialize(client: required('client'))
        @client = client
      end

      def device_token(since: required('device token'))
        url = DT_FEEDBACK_URL + '?since=' + since
        get_feedback(url: url)
      end

      def apid(since: required('since'))
        url = APID_FEEDBACK_URL + '?since=' + since
        get_feedback(url: url)
      end

      def get_feedback(url: required('url'))
        response = @client.send_request(
            method: 'GET',
<<<<<<< HEAD
            url: url,
=======
            url: url
>>>>>>> 56b51848
        )
        logger.info("Requested feedback at url #{url}")
        response
      end
    end
  end
end<|MERGE_RESOLUTION|>--- conflicted
+++ resolved
@@ -15,11 +15,7 @@
       def lookup(uuid: required('uuid'))
         response = @client.send_request(
           method: 'GET',
-<<<<<<< HEAD
-          url: CHANNEL_URL + uuid,
-=======
           url: CHANNEL_URL + uuid
->>>>>>> 56b51848
         )
         logger.info("Retrieved channel information for #{uuid}")
         response['body']['channel']
@@ -55,11 +51,7 @@
       def get_feedback(url: required('url'))
         response = @client.send_request(
             method: 'GET',
-<<<<<<< HEAD
-            url: url,
-=======
             url: url
->>>>>>> 56b51848
         )
         logger.info("Requested feedback at url #{url}")
         response
