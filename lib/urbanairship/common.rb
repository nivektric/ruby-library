require 'urbanairship/loggable'


module Urbanairship
  # Features mixed in to all classes
  module Common
    SERVER = 'go.urbanairship.com'
    BASE_URL = 'https://go.urbanairship.com/api'
    CHANNEL_URL = BASE_URL + '/channels/'
    DEVICE_TOKEN_URL = BASE_URL + '/device_tokens/'
    APID_URL = BASE_URL + '/apids/'
    DEVICE_PIN_URL = BASE_URL + '/device_pins/'
    PUSH_URL = BASE_URL + '/push/'
    DT_FEEDBACK_URL = BASE_URL + '/device_tokens/feedback/'
    APID_FEEDBACK_URL = BASE_URL + '/apids/feedback/'
    SCHEDULES_URL = BASE_URL + '/schedules/'
    SEGMENTS_URL = BASE_URL + '/segments/'
    NAMED_USER_URL = BASE_URL + '/named_users/'
    REPORTS_URL = BASE_URL + '/reports/'

    # Helper method for required keyword args in Ruby 2.0 that is compatible with 2.1+
    # @example
    #   def say(greeting: required('greeting'))
    #     puts greeting
    #   end
    #
    #   >> say
    #   >> test.rb:3:in `required': required parameter :greeting not passed to method say (ArgumentError)
    #   >>       from test.rb:6:in `say'
    #   >>       from test.rb:18:in `<main>'
    # @param [Object] arg optional argument name
    def required(arg=nil)
      method = caller_locations(1,1)[0].label
      raise ArgumentError.new("required parameter #{arg.to_sym.inspect + ' ' if arg}not passed to method #{method}")
    end

    # Helper method that sends the indicated method to the indicated object, if the object responds to the method
    # @example
    #   try_helper(:first, [1,2,3])
    #
    #   >> 1
    def try_helper(method, obj)
      if obj.respond_to?(method)
        obj.send(method)
      end
    end

    # Helper method that deletes every key-value pair from a hash for which the value is nil
    # @example
    #   compact_helper({"a" => 1, "b" => nil})
    #
    #   >> {"a" => 1}
    def compact_helper(a_hash)
      a_hash.keep_if {|_, value| !value.nil?}
    end

    class Unauthorized < StandardError
      # raised when we get a 401 from server
    end

    class Forbidden < StandardError
      # raised when we get a 403 from server
    end

    class AirshipFailure < StandardError
      include Urbanairship::Loggable
      # Raised when we get an error response from the server.
      attr_accessor :error, :error_code, :details, :response

      def initialize
        @error = nil
        @error_code = nil
        @details = nil
        @response = nil
      end

      # Instantiate a ValidationFailure from a Response object
      def from_response(response)

        payload = response.body
        @error = payload['error']
        @error_code = payload['error_code']
        @details = payload['details']
        @response = response

        logger.error("Request failed with status #{response.code.to_s}: '#{@error_code} #{@error}': #{response.body}")

        self
      end

    end

    class Response
      # Parse Response Codes and trigger appropriate actions.
      def self.check_code(response_code, response)
        if response_code == 401
          raise Unauthorized, 'Client is not authorized to make this request. The authorization credentials are incorrect or missing.'
        elsif response_code == 403
          raise Forbidden, 'Client is forbidden from making this request. The application does not have the proper entitlement to access this feature.'
        elsif !((200...300).include?(response_code))
          raise AirshipFailure.new.from_response(response)
        end
      end
    end

    class PageIterator
      include Urbanairship::Common
<<<<<<< HEAD
      include Urbanairship::Loggable
=======
>>>>>>> 07e29b51
      include Enumerable
      attr_accessor :data_attribute

      def initialize(client: required('client'))
        @client = client
        @next_page = nil
        @data_list = nil
        @data_attribute = nil
      end

      def load_page
<<<<<<< HEAD
=======
        unless @next_page
          return false
        end
>>>>>>> 07e29b51
        response = @client.send_request(
            method: 'GET',
            url: @next_page
        )
<<<<<<< HEAD
        logger.info("Retrieving data from: #{@next_page}")
=======
>>>>>>> 07e29b51
        if response['body']['next_page']
          @next_page = response['body']['next_page']
        else
          @next_page = nil
        end
        @data_list = response['body'][@data_attribute]
<<<<<<< HEAD
      end

      def each
        while @data_list
          @data_list.each do | value |
            yield value
          end
          @data_list = nil
          if @next_page
            load_page
          end
=======
        true
      end

      def each
        while load_page
          @data_list.each do | value |
            yield value
          end
>>>>>>> 07e29b51
        end
      end
    end
  end
end<|MERGE_RESOLUTION|>--- conflicted
+++ resolved
@@ -105,10 +105,7 @@
 
     class PageIterator
       include Urbanairship::Common
-<<<<<<< HEAD
       include Urbanairship::Loggable
-=======
->>>>>>> 07e29b51
       include Enumerable
       attr_accessor :data_attribute
 
@@ -120,39 +117,20 @@
       end
 
       def load_page
-<<<<<<< HEAD
-=======
         unless @next_page
           return false
         end
->>>>>>> 07e29b51
         response = @client.send_request(
             method: 'GET',
             url: @next_page
         )
-<<<<<<< HEAD
         logger.info("Retrieving data from: #{@next_page}")
-=======
->>>>>>> 07e29b51
         if response['body']['next_page']
           @next_page = response['body']['next_page']
         else
           @next_page = nil
         end
         @data_list = response['body'][@data_attribute]
-<<<<<<< HEAD
-      end
-
-      def each
-        while @data_list
-          @data_list.each do | value |
-            yield value
-          end
-          @data_list = nil
-          if @next_page
-            load_page
-          end
-=======
         true
       end
 
@@ -161,7 +139,6 @@
           @data_list.each do | value |
             yield value
           end
->>>>>>> 07e29b51
         end
       end
     end
