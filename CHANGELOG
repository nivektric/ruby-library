--------------------
3.2.0
--------------------
- Added support for static lists



--------------------
3.1.1
--------------------
- Changed UA to Urbanairship in client.rb to fix aliasing issue



--------------------
3.1.0
--------------------
- Added documentation files
- Added support for ChannelInfo and ChannelList
- Added support for segments
- Added support for channel uninstall
- Added support for tags
- Added support for feedback (device token and apid)
- Added support for named user
- Added support for reports
<<<<<<< HEAD
- Added support for static lists
- Added support for automation
- Added support for feeds
=======
>>>>>>> 9d9d5ad9



--------------------
3.0.2
--------------------
- Resolve compatibility issues with Rails ActiveSupport



--------------------
3.0.1
--------------------
- Updating Gemspec to show required Ruby Version correctly



--------------------
3.0.0
--------------------
- added CHANGELOG
- rewrite with v3 support for push and scheduled push
- backwards incompatible with previous versions of library<|MERGE_RESOLUTION|>--- conflicted
+++ resolved
@@ -2,7 +2,8 @@
 3.2.0
 --------------------
 - Added support for static lists
-
+- Added support for automation
+- Added support for feeds
 
 
 --------------------
@@ -23,12 +24,6 @@
 - Added support for feedback (device token and apid)
 - Added support for named user
 - Added support for reports
-<<<<<<< HEAD
-- Added support for static lists
-- Added support for automation
-- Added support for feeds
-=======
->>>>>>> 9d9d5ad9
 
 
 
