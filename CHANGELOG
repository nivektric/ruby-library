--- conflicted
+++ resolved
@@ -4,10 +4,7 @@
 - Added support for static lists
 - Added support for automation
 - Added support for feeds
-<<<<<<< HEAD
-=======
 
->>>>>>> f3fa1263
 
 
 --------------------
