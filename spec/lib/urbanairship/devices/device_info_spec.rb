require 'spec_helper'
require 'urbanairship'
require 'time'


describe Urbanairship::Devices do
  UA = Urbanairship
  airship = UA::Client.new(key: '123', secret: 'abc')

  describe Urbanairship::Devices::ChannelInfo do
    lookup_hash = {
      'body' => {
        'channel' => {
          :channel_id => '123',
          :device_type => 'ios',
          :installed => true,
          :opt_in => false,
          :push_address => 'FE66489F304DC75B8D6E8200DFF8A456E8DAEACEC428B427E9518741C92C6660',
          :created => '2013-08-08T20:41:06',
          :last_registration => '2014-05-01T18:00:27',
          :alias => 'your_user_id',
          :tags => %w(tag1 tag2),
          :tag_groups => {
            :tag_group_1 => %w(tag1 tag2),
            :tag_group_2 => %w(tag1 tag2)
          },
          :ios => {
            :badge => 0,
            :quiettime => {
              :start => nil,
              :end => nil
            },
            :tz => 'America/Los_Angeles'
          }
        }
      }
    }
    channel_info = UA::ChannelInfo.new(client: airship)

    describe '#lookup' do
      it 'can get a response' do
        allow(airship).to receive(:send_request).and_return(lookup_hash)
        response = channel_info.lookup(uuid: '321')
        expect(response[:channel_id]).to eq '123'
      end
    end
  end

  describe Urbanairship::Devices::ChannelList do
    channel_list_item = {
      :channel_id => '123',
      :device_type => 'ios',
      :installed => true,
      :opt_in => false,
      :push_address => 'FE66489F304DC75B8D6E8200DFF8A456E8DAEACEC428B427E9518741C92C6660',
      :created => '2013-08-08T20:41:06',
      :last_registration => '2014-05-01T18:00:27',
      :alias => 'your_user_id',
      :tags => %w(tag1 tag2),
      :tag_groups => {
        :tag_group_1 => %w(tag1 tag2),
        :tag_group_2 => %w(tag1 tag2)
      },
      :ios => {
        :badge => 0,
        :quiettime => {
          :start => nil,
          :end => nil
        },
        :tz => 'America/Los_Angeles'
      }
    }

    channel_list_hash = {
      'body' => {
        'channels' => [ channel_list_item, channel_list_item, channel_list_item ],
        'next_page' => 'next_url'
      },
      'code' => 200
    }

    channel_list_hash2 = {
      'body' => {
        'channels' => [ channel_list_item, channel_list_item, channel_list_item ],
        'next_page' => 'next_url2'
      },
      'code' => 200
    }

    channel_list_hash3 = {
        'body' => {
            'channels' => [ channel_list_item, channel_list_item, channel_list_item ],
        },
        'code' => 200
    }

    it 'can iterate through a response' do
      instantiated_list = Array.new
      allow(airship).to receive(:send_request)
        .and_return(channel_list_hash, channel_list_hash2, channel_list_hash3)
      channel_list = UA::ChannelList.new(client: airship)
      channel_list.each do |channel|
        expect(channel).to eq(channel_list_item)
        instantiated_list.push(channel)
      end
      expect(instantiated_list.size).to eq(9)
    end
  end

  describe Urbanairship::Devices::Feedback do
    feedback = UA::Feedback.new(client: airship)

    describe '#device_token' do
      it 'can get the device_list' do
        device_response = {
            'body' => [
                {
                    'device_token' => '12341234',
                    'marked_inactive_on' => '2015-08-01',
                    'alias' => 'bob'
                },
                {
                    'device_token' => '43214321',
                    'marked_inactive_on' => '2015-08-03',
                    'alias' => 'alice'
                }
            ],
            'code' => '200'
        }

        allow(airship).to receive(:send_request).and_return(device_response)
        since = (Time.new.utc - 60 * 70 * 24 * 3).iso8601 # Get tokens deactivated since 3 days ago
        response = feedback.device_token(since: since)
        expect(response).to eq device_response  
      end
    end

    describe '#apid' do
      it 'can get the apids' do
        device_response = {
            'body' => [
                {
                    'apid' => '12341234',
                    'gcm_registration_id' => nil,
                    'marked_inactive_on' => '2015-08-01',
                    'alias' => 'bob'
                },
                {
                    'apid' => '43214321',
                    'gcm_registration_id' => nil,
                    'marked_inactive_on' => '2015-08-03',
                    'alias' => 'alice'
                }
            ],
            'code' => '200'
        }
        allow(airship).to receive(:send_request).and_return(device_response)
        since = (Time.new.utc - 60 * 70 * 24 * 3).iso8601 # Get apids deactivated since 3 days ago
        response = feedback.apid(since: since)
        expect(response).to eq device_response
      end
    end
  end

  describe Urbanairship::Devices::DeviceToken do
    device_token = UA::DeviceToken.new(client: airship)

    describe '#lookup' do
      it 'fails when given a non-string token' do
        expect {
          device_token.lookup(token: 123)
        }.to raise_error(ArgumentError)
      end

      it 'returns info on a device token correctly' do
        expected_resp = {
          'body' => {
            'device_token' => 'device token',
            'active' => true,
            'alias' => 'alias',
            'tags' => ['tag1', 'tag2'],
            'created' => '2015-08-01',
            'last_registration' => '2015-08-01',
            'badge' => 2,
            'quiettime' => {
              'start' => '22:00',
              'end' => '8:00'
            },
            'tz' => "America/Los_Angeles"
          } ,
          'code' => 200
        }
        allow(airship).to receive(:send_request).and_return(expected_resp)
        actual_resp = device_token.lookup(token: 'token')
        expect(actual_resp).to eq(expected_resp)
      end
    end
  end

  describe Urbanairship::Devices::DeviceTokenList do
    token = {
      'device_token' => 'device token',
      'active' => true,
      'alias' => 'alias',
      'tags' => ['tag1', 'tag2'],
      'created' => '2015-08-01',
      'last_registration' => '2015-08-01',
      'badge' => 2,
      'quiettime' => {
        'start' => '22:00',
        'end' => '8:00'
      },
      'tz' => "America/Los_Angeles"
    }
    expected_resp = {
      'body' => {
        'device_tokens' => [token, token, token],
        'device_tokens_count' => 3,
        'next_page' => 'url'
      },
      'code' => 200
    }
    expected_next_response = {
      'body' => {
        'device_tokens' => [token, token, token],
        'device_tokens_count' => 3
      },
      'code' => 200
    }
    it 'can iterate through a list correctly' do
      allow(airship).to receive(:send_request).and_return(expected_resp, expected_next_response)
      device_token_list = UA::DeviceTokenList.new(client: airship)
      instantiated_list = Array.new
      device_token_list.each do |t|
        instantiated_list.push(t)
        expect(token).to eq(t)
      end
      expect(instantiated_list.size).to eq(6)
    end

    it 'can return the list count' do
<<<<<<< HEAD
      allow(airship).to receive(:send_request).and_return(expected_resp, 23)
      device_token_list = UA::DeviceTokenList.new(client: airship)
      count = device_token_list.count
      expect(count).to eq(23)
=======
      expected_resp = {
          'body' => {
              'active_device_tokens_count' => 100,
              'device_tokens_count' => 140
          },
          'code' => 200
      }
      allow(airship).to receive(:send_request).and_return(expected_resp)
      device_token_list = UA::DeviceTokenList.new(client: airship)
      count = device_token_list.count
      expect(count).to eq(expected_resp)
>>>>>>> 54d29f12
    end
  end

  describe Urbanairship::Devices::APID do
    expected_resp = {
      'body' => {
        'apid' => 'apid',
        'active' => true,
        'alias' => 'alias',
        'tags' => ['tag1', 'tag2'],
        'created' => '2015-08-01',
        'last_registration' => '2015-08-01',
        'gcm_registration_id' => 'id'
      },
      'code' => 200
    }
    apid = UA::APID.new(client: airship)

    it 'fails if apid is not a string' do
      expect {
        apid.lookup(123)
      }.to raise_error(ArgumentError)
    end

    it 'returns apid info correctly' do
      allow(airship).to receive(:send_request).and_return(expected_resp)
      actual_response = apid.lookup(apid: 'apid')
      expect(actual_response).to eq(expected_resp)
    end
  end

  describe Urbanairship::Devices::APIDList do
    apid = {
      'apid' => 'apid',
      'active' => true,
      'alias' => 'alias',
      'tags' => ['tag1', 'tag2'],
      'created' => '2015-08-01',
      'last_registration' => '2015-08-01',
      'gcm_registration_id' => 'id'
    }
    expected_resp = {
      'body' => {
        'apids' => [apid, apid, apid],
        'next_page' => 'url'
      },
      'code' => 200
    }
    expected_next_resp = {
      'body' => {
        'apids' => [apid, apid, apid],
      },
      'code' => 200
    }

    it 'correctly iterates over the list' do
      allow(airship).to receive(:send_request).and_return(expected_resp, expected_next_resp)
      apid_list = Urbanairship::APIDList.new(client: airship)
      instantiated_list = Array.new
      apid_list.each do |a|
        instantiated_list.push(a)
        expect(a).to eq(apid)
      end
      expect(instantiated_list.size).to eq(6)
    end
  end

  describe Urbanairship::Devices::DevicePin do
    include Urbanairship::Common
    include Urbanairship::Loggable

    device_pin = UA::DevicePin.new(client: airship)

    describe '#lookup' do
      it 'fails when a 7-digit hex string is given' do
        expect {
          device_pin.lookup(pin: '1234567')
        }.to raise_error(ArgumentError)
      end

      it 'fails when a non-hex string is given' do
        expect {
          device_pin.lookup(pin: 'not hex')
        }.to raise_error(ArgumentError)
      end

      it 'returns device pin information successfully' do
        expected_resp = {
          'body' => {
            'device_pin' => '12345678',
            'active' => true,
            'alias' => 'user_id',
            'tags' => ['tag1', 'tag2'],
            'created' => '2015-08-01',
            'last_registration' => '2015-08-01'
          },
          'code' => 200
        }
        allow(airship).to receive(:send_request).and_return(expected_resp)
        actual_response = device_pin.lookup(pin: '12345678')
        expect(actual_response).to eq(expected_resp)
      end
    end
<<<<<<< HEAD

    describe '#register' do
      it 'fails when a 7-digit hex string is given' do
        expect {
          device_pin.register(pin: '1234567')
        }.to raise_error(ArgumentError)
      end

      it 'fails when a non-hex string is given' do
        expect {
          device_pin.register(pin: '1234568Z')
        }.to raise_error(ArgumentError)
      end

      it 'registers a pin successfully' do
        expected_resp = {
          'body' => { 'ok' => true },
          'code' => 200
        }
        allow(airship).to receive(:send_request).and_return(expected_resp)
        actual_response = device_pin.register(pin: '12345678')
        expect(actual_response).to eq(expected_resp)
      end
    end

    describe '#deactivate' do
      it 'fails when a 7-digit hex string is given' do
        expect {
          device_pin.deactivate(pin: '1234567')
        }.to raise_error(ArgumentError)
      end

      it 'fails when a non-hex string is given' do
        expect {
          device_pin.deactivate(pin: '1234568Z')
        }.to raise_error(ArgumentError)
      end

      it 'deactivates a pin successfully' do
        expected_resp = {
          'body' => {},
          'code' => 204
        }
        allow(airship).to receive(:send_request).and_return(expected_resp)
        actual_response = device_pin.deactivate(pin: '12345678')
        expect(actual_response).to eq(expected_resp)
      end
    end
=======
>>>>>>> 54d29f12
  end

  describe Urbanairship::Devices::DevicePinList do
    device_pin_item = {
      'device_pin' => '12345678',
      'active' => true,
      'alias' => 'user_id',
      'tags' => ['tag1', 'tag2'],
      'created' => '2015-08-01',
      'last_registration' => '2015-08-01'
    }
    expected_resp = {
      'body' => {
        'device_pins' => [device_pin_item, device_pin_item, device_pin_item],
        'next_page' => 'url'
      },
      'code' => 200
    }
    expected_next_resp = {
      'body' => {
        'device_pins' => [device_pin_item, device_pin_item, device_pin_item]
      },
      'code' => 200
    }
    it 'can iterate through the list' do
      allow(airship).to receive(:send_request).and_return(expected_resp, expected_next_resp)
      device_pin_list = UA::DevicePinList.new(client: airship)
      instantiated_list = Array.new
      device_pin_list.each do |pin|
        expect(pin).to eq(device_pin_item)
        instantiated_list.push(pin)
      end
      expect(instantiated_list.size).to eq(6)
    end
  end
end<|MERGE_RESOLUTION|>--- conflicted
+++ resolved
@@ -239,12 +239,6 @@
     end
 
     it 'can return the list count' do
-<<<<<<< HEAD
-      allow(airship).to receive(:send_request).and_return(expected_resp, 23)
-      device_token_list = UA::DeviceTokenList.new(client: airship)
-      count = device_token_list.count
-      expect(count).to eq(23)
-=======
       expected_resp = {
           'body' => {
               'active_device_tokens_count' => 100,
@@ -256,7 +250,6 @@
       device_token_list = UA::DeviceTokenList.new(client: airship)
       count = device_token_list.count
       expect(count).to eq(expected_resp)
->>>>>>> 54d29f12
     end
   end
 
@@ -360,7 +353,6 @@
         expect(actual_response).to eq(expected_resp)
       end
     end
-<<<<<<< HEAD
 
     describe '#register' do
       it 'fails when a 7-digit hex string is given' do
@@ -409,8 +401,6 @@
         expect(actual_response).to eq(expected_resp)
       end
     end
-=======
->>>>>>> 54d29f12
   end
 
   describe Urbanairship::Devices::DevicePinList do
