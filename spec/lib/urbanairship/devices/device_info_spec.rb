--- conflicted
+++ resolved
@@ -113,21 +113,6 @@
     describe '#device_token' do
       it 'can get the device_list' do
         device_response = {
-<<<<<<< HEAD
-          'body' => [
-            {
-              'device_token' => '12341234',
-              'marked_inactive_on' => '2015-08-01',
-              'alias' => 'bob'
-            },
-            {
-              'device_token' => '43214321',
-              'marked_inactive_on' => '2015-08-03',
-              'alias' => 'alice'
-            },
-          ],
-          'code' => '200'
-=======
             'body' => [
                 {
                     'device_token' => '12341234',
@@ -141,7 +126,6 @@
                 }
             ],
             'code' => '200'
->>>>>>> fe2e12f1
         }
 
         allow(airship).to receive(:send_request).and_return(device_response)
@@ -154,23 +138,6 @@
     describe '#apid' do
       it 'can get the apids' do
         device_response = {
-<<<<<<< HEAD
-          'body' => [
-            {
-              'apid' => '12341234',
-              'gcm_registration_id' => nil,
-              'marked_inactive_on' => '2015-08-01',
-              'alias' => 'bob'
-            },
-            {
-              'apid' => '43214321',
-              'gcm_registration_id' => nil,
-              'marked_inactive_on' => '2015-08-03',
-              'alias' => 'alice'
-            },
-          ],
-          'code' => '200'
-=======
             'body' => [
                 {
                     'apid' => '12341234',
@@ -186,7 +153,6 @@
                 }
             ],
             'code' => '200'
->>>>>>> fe2e12f1
         }
         allow(airship).to receive(:send_request).and_return(device_response)
         since = (Time.new.utc - 60 * 70 * 24 * 3).iso8601 # Get apids deactivated since 3 days ago
