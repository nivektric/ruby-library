require 'spec_helper'
require 'urbanairship'

describe Urbanairship::Common do
  it 'has a PUSH_URL' do
    expect(Urbanairship::Common::PUSH_URL).not_to be nil
  end

<<<<<<< HEAD
  describe Urbanairship::Common::PageIterator do
    UA = Urbanairship
    airship = UA::Client.new(key: '123', secret: 'abc')
    page_iterator = UA::Common::PageIterator.new(client: airship)
    page_iterator.data_attribute = :data_attr
    expected_first_list = {
      'body' => {
        :data_attr => [
          {
            :prop1 => 'propertyA',
            :prop2 => 'propertyB',
            :prop3 => 'propertyC'
          },
          {
            :prop1 => 'propertyD',
            :prop2 => 'propertyE',
            :prop3 => 'propertyF'
          }
        ],
        'next_page' => 'next_url'
      },
      'code' => 200
    }

    expected_second_list = {
        'body' => {
          :data_attr => [
            {
              :prop1 => 'propertyG',
              :prop2 => 'propertyH',
              :prop3 => 'propertyI'
            }
          ]
        },
        'code' => 200
    }
    it 'can iterate through pages' do
      allow(airship).to receive(:send_request).and_return(expected_first_list, expected_second_list)
      finished_list = Array.new
      page_iterator.load_page

      page_iterator.each do |value|
        finished_list.push(value)
      end

      obj_list = %w(propertyI propertyH propertyG propertyF propertyE propertyD propertyC propertyB propertyA)

      finished_list.each do |value|
        expect(value[:prop1]).to eq(obj_list.pop)
        expect(value[:prop2]).to eq(obj_list.pop)
        expect(value[:prop3]).to eq(obj_list.pop)
      end

    end
=======
  it 'has a CHANNEL_URL' do
    expect(Urbanairship::Common::CHANNEL_URL).not_to be nil
>>>>>>> 6f7d41ed
  end
end<|MERGE_RESOLUTION|>--- conflicted
+++ resolved
@@ -6,7 +6,10 @@
     expect(Urbanairship::Common::PUSH_URL).not_to be nil
   end
 
-<<<<<<< HEAD
+  it 'has a CHANNEL_URL' do
+    expect(Urbanairship::Common::CHANNEL_URL).not_to be nil
+  end
+  
   describe Urbanairship::Common::PageIterator do
     UA = Urbanairship
     airship = UA::Client.new(key: '123', secret: 'abc')
@@ -59,11 +62,6 @@
         expect(value[:prop2]).to eq(obj_list.pop)
         expect(value[:prop3]).to eq(obj_list.pop)
       end
-
     end
-=======
-  it 'has a CHANNEL_URL' do
-    expect(Urbanairship::Common::CHANNEL_URL).not_to be nil
->>>>>>> 6f7d41ed
   end
 end