--- conflicted
+++ resolved
@@ -5,10 +5,10 @@
   it 'has a PUSH_URL' do
     expect(Urbanairship::Common::PUSH_URL).not_to be nil
   end
-<<<<<<< HEAD
+
   it 'has a SEGMENTS_URL' do
     expect(Urbanairship::Common::SEGMENTS_URL).not_to be nil
-=======
+  end
 
   describe Urbanairship::Common::PageIterator do
     UA = Urbanairship
@@ -62,8 +62,6 @@
         expect(value[:prop2]).to eq(obj_list.pop)
         expect(value[:prop3]).to eq(obj_list.pop)
       end
-
     end
->>>>>>> 07e29b51
   end
 end